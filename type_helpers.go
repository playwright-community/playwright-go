--- conflicted
+++ resolved
@@ -28,7 +28,6 @@
 // check is not possible
 func Null() interface{} {
 	return "PW_NULL"
-<<<<<<< HEAD
 }
 
 // StringSlice is a helper routine that allocates a new StringSlice value
@@ -45,13 +44,4 @@
 	var o []int
 	o = append(o, v...)
 	return &o
-}
-
-type Rect struct {
-	Width  int `json:"width"`
-	Height int `json:"height"`
-	X      int `json:"x"`
-	Y      int `json:"y"`
-=======
->>>>>>> ca837beb
 }