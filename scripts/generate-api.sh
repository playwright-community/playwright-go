--- conflicted
+++ resolved
@@ -27,11 +27,6 @@
 
 pushd $PLAYWRIGHT_DIR
 
-<<<<<<< HEAD
-git add -A
-
-=======
->>>>>>> ef101d73
 git reset --hard $(git rev-parse HEAD^1)
 
 popd