# Contributing

## Tests

### Test coverage

For every Pull Request on GitHub and on the main branch the coverage data will get sent over to [Coveralls](https://coveralls.io/github/playwright-community/playwright-go), this is helpful for finding functions that aren't covered by tests.

### Running tests

You can use the `BROWSER` environment variable to use a different browser than Chromium for the tests and use the `HEADLESS` environment variable which is useful for debugging.

<<<<<<< HEAD
```bash
BROWSER=chromium HEADLESS=1 go test -v --race
```

### Roll

1. Find out to which upstream version you want to roll, you need to find out the upstream commit SHA.
1. `bash scripts/apply-patch.sh`
1. `cd playwright`
1. `reset HEAD~1` this reverts the custom patches
1. `git stash`
1. checkout new new sha `git checkout <sha>`
1. apply the patch again `git stash pop` (and fix merge conflicts)
1. once you are happy you can commit the changes `git commit -am "apply patch"`
1. regenerate a new patch `bash scripts/update-patch.sh`
=======
```
BROWSER=chromium HEADLESS=1 go test -v --race ./...
```
>>>>>>> 74153558
<|MERGE_RESOLUTION|>--- conflicted
+++ resolved
@@ -10,9 +10,8 @@
 
 You can use the `BROWSER` environment variable to use a different browser than Chromium for the tests and use the `HEADLESS` environment variable which is useful for debugging.
 
-<<<<<<< HEAD
-```bash
-BROWSER=chromium HEADLESS=1 go test -v --race
+```
+BROWSER=chromium HEADLESS=1 go test -v --race ./...
 ```
 
 ### Roll
@@ -25,9 +24,4 @@
 1. checkout new new sha `git checkout <sha>`
 1. apply the patch again `git stash pop` (and fix merge conflicts)
 1. once you are happy you can commit the changes `git commit -am "apply patch"`
-1. regenerate a new patch `bash scripts/update-patch.sh`
-=======
-```
-BROWSER=chromium HEADLESS=1 go test -v --race ./...
-```
->>>>>>> 74153558
+1. regenerate a new patch `bash scripts/update-patch.sh`