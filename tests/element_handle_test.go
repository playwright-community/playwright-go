--- conflicted
+++ resolved
@@ -318,36 +318,6 @@
 	require.Equal(t, "python", selected[0])
 }
 
-<<<<<<< HEAD
-func TestElementHandleWaitForElementState(t *testing.T) {
-	BeforeEach(t)
-	defer AfterEach(t)
-	_, err := page.Goto(server.EMPTY_PAGE)
-	require.NoError(t, err)
-	require.NoError(t, page.SetContent("<div><p id='result'>test result</p></div>"))
-
-	handle, err := page.QuerySelector("#result")
-	require.NoError(t, err)
-	err = handle.WaitForElementState("visible")
-	require.NoError(t, err)
-}
-
-func TestElementHandleWaitForSelector(t *testing.T) {
-	BeforeEach(t)
-	defer AfterEach(t)
-	_, err := page.Goto(server.EMPTY_PAGE)
-	require.NoError(t, err)
-	require.NoError(t, page.SetContent("<div><p id='result'>test result</p></div>"))
-
-	div, err := page.QuerySelector("div")
-	require.NoError(t, err)
-
-	state := "attached"
-	handle, err := div.WaitForSelector("#result", playwright.ElementHandleWaitForSelectorOptions{State: &state})
-	require.NoError(t, err)
-	text, err := handle.InnerText()
-	require.Equal(t, "test result", text)
-=======
 func TestElementHandleIsVisibleAndIsHiddenShouldWork(t *testing.T) {
 	BeforeEach(t)
 	defer AfterEach(t)
@@ -504,5 +474,34 @@
 
 	_, err = page.IsChecked("div")
 	require.Contains(t, err.Error(), "Not a checkbox or radio button")
->>>>>>> 3059d1aa
+}
+
+func TestElementHandleWaitForElementState(t *testing.T) {
+	BeforeEach(t)
+	defer AfterEach(t)
+	_, err := page.Goto(server.EMPTY_PAGE)
+	require.NoError(t, err)
+	require.NoError(t, page.SetContent("<div><p id='result'>test result</p></div>"))
+
+	handle, err := page.QuerySelector("#result")
+	require.NoError(t, err)
+	err = handle.WaitForElementState("visible")
+	require.NoError(t, err)
+}
+
+func TestElementHandleWaitForSelector(t *testing.T) {
+	BeforeEach(t)
+	defer AfterEach(t)
+	_, err := page.Goto(server.EMPTY_PAGE)
+	require.NoError(t, err)
+	require.NoError(t, page.SetContent("<div><p id='result'>test result</p></div>"))
+
+	div, err := page.QuerySelector("div")
+	require.NoError(t, err)
+
+	state := "attached"
+	handle, err := div.WaitForSelector("#result", playwright.ElementHandleWaitForSelectorOptions{State: &state})
+	require.NoError(t, err)
+	text, err := handle.InnerText()
+	require.Equal(t, "test result", text)
 }